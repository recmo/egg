--- conflicted
+++ resolved
@@ -135,11 +135,8 @@
             costs.insert(class.id, node_costs);
         }
 
-<<<<<<< HEAD
-=======
         log::debug!("max_order = {max_order}");
 
->>>>>>> d3276734
         Self {
             egraph,
             costs,
@@ -367,10 +364,7 @@
         egraph.union(plus1, plus2);
 
         let mut ext = LpExtractor::new(&egraph, AstSize);
-<<<<<<< HEAD
-=======
         ext.timeout(10.0); // way too much time
->>>>>>> d3276734
         let (exp, ids) = ext.solve_multiple(&[plus2]);
         println!("{:?}", exp);
         println!("{}", exp);
